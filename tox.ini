--- conflicted
+++ resolved
@@ -11,13 +11,7 @@
     testing
     coverage: coverage
 deps =
-<<<<<<< HEAD
-    # due to broken CI, to be removed as soon as it is fixed, compare https://github.com/pypa/setuptools/issues/2687
-    setuptools<57
     pipprevious: pip==21.1.*
-=======
-    pipprevious: pip==20.3.*
->>>>>>> ffc1d8b8
     piplatest: pip
     pipmain: -e git+https://github.com/pypa/pip.git@main#egg=pip
 setenv =
