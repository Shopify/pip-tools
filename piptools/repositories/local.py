import optparse
from contextlib import contextmanager
from typing import Iterator, Mapping, Optional, Set, cast

from pip._internal.index.package_finder import PackageFinder
from pip._internal.models.candidate import InstallationCandidate
from pip._internal.req import InstallRequirement
from pip._internal.utils.hashes import FAVORITE_HASH
from pip._vendor.requests import Session

from piptools.utils import as_tuple, key_from_ireq, make_install_requirement

from .base import BaseRepository
from .pypi import PyPIRepository


def ireq_satisfied_by_existing_pin(
    ireq: InstallRequirement, existing_pin: InstallationCandidate
) -> bool:
    """
    Return True if the given InstallationRequirement is satisfied by the
    previously encountered version pin.
    """
    version = next(iter(existing_pin.req.specifier)).version
    result = ireq.req.specifier.contains(
        version, prereleases=existing_pin.req.specifier.prereleases
    )
    return cast(bool, result)


class LocalRequirementsRepository(BaseRepository):
    """
    The LocalRequirementsRepository proxied the _real_ repository by first
    checking if a requirement can be satisfied by existing pins (i.e. the
    result of a previous compile step).

    In effect, if a requirement can be satisfied with a version pinned in the
    requirements file, we prefer that version over the best match found in
    PyPI.  This keeps updates to the requirements.txt down to a minimum.
    """

    def __init__(
        self,
        existing_pins: Mapping[str, InstallationCandidate],
        proxied_repository: PyPIRepository,
        reuse_hashes: bool = True,
    ):
        self._reuse_hashes = reuse_hashes
        self.repository = proxied_repository
        self.existing_pins = existing_pins

    @property
    def options(self) -> optparse.Values:
        return self.repository.options

    @property
    def finder(self) -> PackageFinder:
        return self.repository.finder

    @property
    def session(self) -> Session:
        return self.repository.session

<<<<<<< HEAD
    @property
    def command(self):
        return self.repository.command

    @property
    def DEFAULT_INDEX_URL(self):
        return self.repository.DEFAULT_INDEX_URL

    def clear_caches(self):
=======
    def clear_caches(self) -> None:
>>>>>>> 39f75196
        self.repository.clear_caches()

    def find_best_match(
        self, ireq: InstallRequirement, prereleases: Optional[bool] = None
    ) -> InstallationCandidate:
        key = key_from_ireq(ireq)
        existing_pin = self.existing_pins.get(key)
        if existing_pin and ireq_satisfied_by_existing_pin(ireq, existing_pin):
            project, version, _ = as_tuple(existing_pin)
            return make_install_requirement(project, version, ireq)
        else:
            return self.repository.find_best_match(ireq, prereleases)

    def get_dependencies(self, ireq: InstallRequirement) -> Set[InstallRequirement]:
        return self.repository.get_dependencies(ireq)

    def get_hashes(self, ireq: InstallRequirement) -> Set[str]:
        existing_pin = self._reuse_hashes and self.existing_pins.get(
            key_from_ireq(ireq)
        )
        if existing_pin and ireq_satisfied_by_existing_pin(ireq, existing_pin):
            hashes = existing_pin.hash_options
            hexdigests = hashes.get(FAVORITE_HASH)
            if hexdigests:
                return {
                    ":".join([FAVORITE_HASH, hexdigest]) for hexdigest in hexdigests
                }
        return self.repository.get_hashes(ireq)

    @contextmanager
    def allow_all_wheels(self) -> Iterator[None]:
        with self.repository.allow_all_wheels():
            yield

    def copy_ireq_dependencies(
        self, source: InstallRequirement, dest: InstallRequirement
    ) -> None:
        self.repository.copy_ireq_dependencies(source, dest)<|MERGE_RESOLUTION|>--- conflicted
+++ resolved
@@ -61,7 +61,6 @@
     def session(self) -> Session:
         return self.repository.session
 
-<<<<<<< HEAD
     @property
     def command(self):
         return self.repository.command
@@ -70,10 +69,7 @@
     def DEFAULT_INDEX_URL(self):
         return self.repository.DEFAULT_INDEX_URL
 
-    def clear_caches(self):
-=======
     def clear_caches(self) -> None:
->>>>>>> 39f75196
         self.repository.clear_caches()
 
     def find_best_match(
