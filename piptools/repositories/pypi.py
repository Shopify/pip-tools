import hashlib
import itertools
import logging
import optparse
import os
from contextlib import contextmanager
from shutil import rmtree
from typing import (
    Any,
    BinaryIO,
    ContextManager,
    Dict,
    Iterator,
    List,
    NamedTuple,
    Optional,
    Set,
)

from click import progressbar
from pip._internal.cache import WheelCache
from pip._internal.cli.progress_bars import BAR_TYPES
from pip._internal.commands import create_command
from pip._internal.commands.install import InstallCommand
from pip._internal.index.package_finder import PackageFinder
from pip._internal.models.candidate import InstallationCandidate
from pip._internal.models.index import PackageIndex
from pip._internal.models.link import Link
from pip._internal.models.wheel import Wheel
from pip._internal.network.session import PipSession
from pip._internal.req import InstallRequirement, RequirementSet
from pip._internal.req.req_tracker import get_requirement_tracker
from pip._internal.utils.hashes import FAVORITE_HASH
from pip._internal.utils.logging import indent_log, setup_logging
from pip._internal.utils.misc import normalize_path
from pip._internal.utils.temp_dir import TempDirectory, global_tempdir_manager
from pip._internal.utils.urls import path_to_url, url_to_path
from pip._vendor.packaging.tags import Tag
from pip._vendor.packaging.version import _BaseVersion
from pip._vendor.requests import RequestException, Session

from .._compat import contextlib
from ..exceptions import NoCandidateFound
from ..logging import log
from ..utils import (
    as_tuple,
    is_pinned_requirement,
    is_url_requirement,
    lookup_table,
    make_install_requirement,
)
from .base import BaseRepository

FILE_CHUNK_SIZE = 4096


class FileStream(NamedTuple):
    stream: BinaryIO
    size: Optional[float]


class PyPIRepository(BaseRepository):
    HASHABLE_PACKAGE_TYPES = {"bdist_wheel", "sdist"}

    """
    The PyPIRepository will use the provided Finder instance to lookup
    packages.  Typically, it looks up packages on PyPI (the default implicit
    config), but any other PyPI mirror can be used if index_urls is
    changed/configured on the Finder.
    """

    def __init__(self, pip_args: List[str], cache_dir: str):
        # Use pip's parser for pip.conf management and defaults.
        # General options (find_links, index_url, extra_index_url, trusted_host,
        # and pre) are deferred to pip.
<<<<<<< HEAD
        self.command = create_command("install")
        self.options, _ = self.command.parse_args(pip_args)
        if self.options.cache_dir:
            self.options.cache_dir = normalize_path(self.options.cache_dir)

        self.options.require_hashes = False
        self.options.ignore_dependencies = False

        self.session = self.command._build_session(self.options)
        self.finder = self.command._build_package_finder(
            options=self.options, session=self.session
=======
        self.command: InstallCommand = create_command("install")
        extra_pip_args = ["--use-deprecated", "legacy-resolver"]

        options, _ = self.command.parse_args(pip_args + extra_pip_args)
        if options.cache_dir:
            options.cache_dir = normalize_path(options.cache_dir)
        options.require_hashes = False
        options.ignore_dependencies = False

        self._options: optparse.Values = options
        self._session = self.command._build_session(options)
        self._finder = self.command._build_package_finder(
            options=options, session=self.session
>>>>>>> 39f75196
        )

        # Caches
        # stores project_name => InstallationCandidate mappings for all
        # versions reported by PyPI, so we only have to ask once for each
        # project
        self._available_candidates_cache: Dict[str, List[InstallationCandidate]] = {}

        # stores InstallRequirement => list(InstallRequirement) mappings
        # of all secondary dependencies for the given requirement, so we
        # only have to go to disk once for each requirement
        self._dependencies_cache: Dict[InstallRequirement, Set[InstallRequirement]] = {}

        # Setup file paths
        self._cache_dir = normalize_path(str(cache_dir))
        self._download_dir = os.path.join(self._cache_dir, "pkgs")

        self._setup_logging()

    def clear_caches(self) -> None:
        rmtree(self._download_dir, ignore_errors=True)

    @property
    def options(self) -> optparse.Values:
        return self._options

    @property
    def session(self) -> PipSession:
        return self._session

    @property
    def finder(self) -> PackageFinder:
        return self._finder

    def find_all_candidates(self, req_name: str) -> List[InstallationCandidate]:
        if req_name not in self._available_candidates_cache:
            candidates = self.finder.find_all_candidates(req_name)
            self._available_candidates_cache[req_name] = candidates
        return self._available_candidates_cache[req_name]

    def find_best_match(
        self, ireq: InstallRequirement, prereleases: Optional[bool] = None
    ) -> InstallRequirement:
        """
        Returns a pinned InstallRequirement object that indicates the best match
        for the given InstallRequirement according to the external repository.
        """
        if ireq.editable or is_url_requirement(ireq):
            return ireq  # return itself as the best match

        all_candidates = self.find_all_candidates(ireq.name)
        candidates_by_version = lookup_table(all_candidates, key=candidate_version)
        matching_versions = ireq.specifier.filter(
            (candidate.version for candidate in all_candidates), prereleases=prereleases
        )

        matching_candidates = list(
            itertools.chain.from_iterable(
                candidates_by_version[ver] for ver in matching_versions
            )
        )
        if not matching_candidates:
            raise NoCandidateFound(ireq, all_candidates, self.finder)

        evaluator = self.finder.make_candidate_evaluator(ireq.name)
        best_candidate_result = evaluator.compute_best_candidate(matching_candidates)
        best_candidate = best_candidate_result.best_candidate

        # Turn the candidate into a pinned InstallRequirement
        return make_install_requirement(
            best_candidate.name,
            best_candidate.version,
            ireq,
        )

    def resolve_reqs(
        self,
        download_dir: Optional[str],
        ireq: InstallRequirement,
        wheel_cache: WheelCache,
    ) -> Set[InstallationCandidate]:
        with get_requirement_tracker() as req_tracker, TempDirectory(
            kind="resolver"
        ) as temp_dir, indent_log():
            preparer_kwargs = {
                "temp_build_dir": temp_dir,
                "options": self.options,
                "req_tracker": req_tracker,
                "session": self.session,
                "finder": self.finder,
                "use_user_site": False,
                "download_dir": download_dir,
            }
            preparer = self.command.make_requirement_preparer(**preparer_kwargs)

            reqset = RequirementSet()
            ireq.user_supplied = True
            reqset.add_requirement(ireq)

            resolver = self.command.make_resolver(
                preparer=preparer,
                finder=self.finder,
                options=self.options,
                wheel_cache=wheel_cache,
                use_user_site=False,
                ignore_installed=True,
                ignore_requires_python=False,
                force_reinstall=False,
                upgrade_strategy="to-satisfy-only",
            )
            results = resolver._resolve_one(reqset, ireq)
            if not ireq.prepared:
                # If still not prepared, e.g. a constraint, do enough to assign
                # the ireq a name:
                resolver._get_dist_for(ireq)

        return set(results)

    def get_dependencies(self, ireq: InstallRequirement) -> Set[InstallRequirement]:
        """
        Given a pinned, URL, or editable InstallRequirement, returns a set of
        dependencies (also InstallRequirements, but not necessarily pinned).
        They indicate the secondary dependencies for the given requirement.
        """
        if not (
            ireq.editable or is_url_requirement(ireq) or is_pinned_requirement(ireq)
        ):
            raise TypeError(
                f"Expected url, pinned or editable InstallRequirement, got {ireq}"
            )

        if ireq not in self._dependencies_cache:
            if ireq.editable and (ireq.source_dir and os.path.exists(ireq.source_dir)):
                # No download_dir for locally available editable requirements.
                # If a download_dir is passed, pip will unnecessarily archive
                # the entire source directory
                download_dir = None
            elif ireq.link and ireq.link.is_vcs:
                # No download_dir for VCS sources.  This also works around pip
                # using git-checkout-index, which gets rid of the .git dir.
                download_dir = None
            else:
                download_dir = self._get_download_path(ireq)
                os.makedirs(download_dir, exist_ok=True)

            with global_tempdir_manager():
                wheel_cache = WheelCache(self._cache_dir, self.options.format_control)
                self._dependencies_cache[ireq] = self.resolve_reqs(
                    download_dir, ireq, wheel_cache
                )

        return self._dependencies_cache[ireq]

    def copy_ireq_dependencies(
        self, source: InstallRequirement, dest: InstallRequirement
    ) -> None:
        try:
            self._dependencies_cache[dest] = self._dependencies_cache[source]
        except KeyError:
            # `source` may not be in cache yet.
            pass

    def _get_project(self, ireq: InstallRequirement) -> Any:
        """
        Return a dict of a project info from PyPI JSON API for a given
        InstallRequirement. Return None on HTTP/JSON error or if a package
        is not found on PyPI server.

        API reference: https://warehouse.readthedocs.io/api-reference/json/
        """
        package_indexes = (
            PackageIndex(url=index_url, file_storage_domain="")
            for index_url in self.finder.search_scope.index_urls
        )
        for package_index in package_indexes:
            url = f"{package_index.pypi_url}/{ireq.name}/json"
            try:
                response = self.session.get(url)
            except RequestException as e:
                log.debug(f"Fetch package info from PyPI failed: {url}: {e}")
                continue

            # Skip this PyPI server, because there is no package
            # or JSON API might be not supported
            if response.status_code == 404:
                continue

            try:
                data = response.json()
            except ValueError as e:
                log.debug(f"Cannot parse JSON response from PyPI: {url}: {e}")
                continue
            return data
        return None

    def _get_download_path(self, ireq: InstallRequirement) -> str:
        """
        Determine the download dir location in a way which avoids name
        collisions.
        """
        if ireq.link:
            salt = hashlib.sha224(ireq.link.url_without_fragment.encode()).hexdigest()
            # Nest directories to avoid running out of top level dirs on some FS
            # (see pypi _get_cache_path_parts, which inspired this)
            return os.path.join(
                self._download_dir, salt[:2], salt[2:4], salt[4:6], salt[6:]
            )
        else:
            return self._download_dir

    def get_hashes(self, ireq: InstallRequirement) -> Set[str]:
        """
        Given an InstallRequirement, return a set of hashes that represent all
        of the files for a given requirement. Unhashable requirements return an
        empty set. Unpinned requirements raise a TypeError.
        """

        if ireq.link:
            link = ireq.link

            if link.is_vcs or (link.is_file and link.is_existing_dir()):
                # Return empty set for unhashable requirements.
                # Unhashable logic modeled on pip's
                # RequirementPreparer.prepare_linked_requirement
                return set()

            if is_url_requirement(ireq):
                # Directly hash URL requirements.
                # URL requirements may have been previously downloaded and cached
                # locally by self.resolve_reqs()
                cached_path = os.path.join(self._get_download_path(ireq), link.filename)
                if os.path.exists(cached_path):
                    cached_link = Link(path_to_url(cached_path))
                else:
                    cached_link = link
                return {self._get_file_hash(cached_link)}

        if not is_pinned_requirement(ireq):
            raise TypeError(f"Expected pinned requirement, got {ireq}")

        log.debug(ireq.name)

        with log.indentation():
            hashes = self._get_hashes_from_pypi(ireq)
            if hashes is None:
                log.log("Couldn't get hashes from PyPI, fallback to hashing files")
                return self._get_hashes_from_files(ireq)

        return hashes

    def _get_hashes_from_pypi(self, ireq: InstallRequirement) -> Optional[Set[str]]:
        """
        Return a set of hashes from PyPI JSON API for a given InstallRequirement.
        Return None if fetching data is failed or missing digests.
        """
        project = self._get_project(ireq)
        if project is None:
            return None

        _, version, _ = as_tuple(ireq)

        try:
            release_files = project["releases"][version]
        except KeyError:
            log.debug("Missing release files on PyPI")
            return None

        try:
            hashes = {
                f"{FAVORITE_HASH}:{file_['digests'][FAVORITE_HASH]}"
                for file_ in release_files
                if file_["packagetype"] in self.HASHABLE_PACKAGE_TYPES
            }
        except KeyError:
            log.debug("Missing digests of release files on PyPI")
            return None

        return hashes

    def _get_hashes_from_files(self, ireq: InstallRequirement) -> Set[str]:
        """
        Return a set of hashes for all release files of a given InstallRequirement.
        """
        # We need to get all of the candidates that match our current version
        # pin, these will represent all of the files that could possibly
        # satisfy this constraint.
        all_candidates = self.find_all_candidates(ireq.name)
        candidates_by_version = lookup_table(all_candidates, key=candidate_version)
        matching_versions = list(
            ireq.specifier.filter(candidate.version for candidate in all_candidates)
        )
        matching_candidates = candidates_by_version[matching_versions[0]]

        return {
            self._get_file_hash(candidate.link) for candidate in matching_candidates
        }

    def _get_file_hash(self, link: Link) -> str:
        log.debug(f"Hashing {link.show_url}")
        h = hashlib.new(FAVORITE_HASH)
        with open_local_or_remote_file(link, self.session) as f:
            # Chunks to iterate
            chunks = iter(lambda: f.stream.read(FILE_CHUNK_SIZE), b"")

            # Choose a context manager depending on verbosity
            context_manager: ContextManager[Iterator[bytes]]
            if log.verbosity >= 1:
                iter_length = int(f.size / FILE_CHUNK_SIZE) if f.size else None
                bar_template = f"{' ' * log.current_indent}  |%(bar)s| %(info)s"
                context_manager = progressbar(
                    chunks,
                    length=iter_length,
                    # Make it look like default pip progress bar
                    fill_char="█",
                    empty_char=" ",
                    bar_template=bar_template,
                    width=32,
                )
            else:
                context_manager = contextlib.nullcontext(chunks)

            # Iterate over the chosen context manager
            with context_manager as bar:
                for chunk in bar:
                    h.update(chunk)
        return ":".join([FAVORITE_HASH, h.hexdigest()])

    @contextmanager
    def allow_all_wheels(self) -> Iterator[None]:
        """
        Monkey patches pip.Wheel to allow wheels from all platforms and Python versions.

        This also saves the candidate cache and set a new one, or else the results from
        the previous non-patched calls will interfere.
        """

        def _wheel_supported(self: Wheel, tags: List[Tag]) -> bool:
            # Ignore current platform. Support everything.
            return True

        def _wheel_support_index_min(self: Wheel, tags: List[Tag]) -> int:
            # All wheels are equal priority for sorting.
            return 0

        original_wheel_supported = Wheel.supported
        original_support_index_min = Wheel.support_index_min
        original_cache = self._available_candidates_cache

        Wheel.supported = _wheel_supported
        Wheel.support_index_min = _wheel_support_index_min
        self._available_candidates_cache = {}

        try:
            yield
        finally:
            Wheel.supported = original_wheel_supported
            Wheel.support_index_min = original_support_index_min
            self._available_candidates_cache = original_cache

    def _setup_logging(self) -> None:
        """
        Setup pip's logger. Ensure pip is verbose same as pip-tools and sync
        pip's log stream with LogContext.stream.
        """
        # Default pip's logger is noisy, so decrease it's verbosity
        setup_logging(
            verbosity=log.verbosity - 1,
            no_color=self.options.no_color,
            user_log_file=self.options.log,
        )

        # Sync pip's console handler stream with LogContext.stream
        logger = logging.getLogger()
        for handler in logger.handlers:
            if handler.name == "console":  # pragma: no branch
                assert isinstance(handler, logging.StreamHandler)
                handler.stream = log.stream
                break
        else:  # pragma: no cover
            # There is always a console handler. This warning would be a signal that
            # this block should be removed/revisited, because of pip possibly
            # refactored-out logging config.
            log.warning("Couldn't find a 'console' logging handler")

        # Sync pip's progress bars stream with LogContext.stream
        for bar_cls in itertools.chain(*BAR_TYPES.values()):
            bar_cls.file = log.stream


@contextmanager
def open_local_or_remote_file(link: Link, session: Session) -> Iterator[FileStream]:
    """
    Open local or remote file for reading.

    :type link: pip.index.Link
    :type session: requests.Session
    :raises ValueError: If link points to a local directory.
    :return: a context manager to a FileStream with the opened file-like object
    """
    url = link.url_without_fragment

    if link.is_file:
        # Local URL
        local_path = url_to_path(url)
        if os.path.isdir(local_path):
            raise ValueError(f"Cannot open directory for read: {url}")
        else:
            st = os.stat(local_path)
            with open(local_path, "rb") as local_file:
                yield FileStream(stream=local_file, size=st.st_size)
    else:
        # Remote URL
        headers = {"Accept-Encoding": "identity"}
        response = session.get(url, headers=headers, stream=True)

        # Content length must be int or None
        content_length: Optional[int]
        try:
            content_length = int(response.headers["content-length"])
        except (ValueError, KeyError, TypeError):
            content_length = None

        try:
            yield FileStream(stream=response.raw, size=content_length)
        finally:
            response.close()


def candidate_version(candidate: InstallationCandidate) -> _BaseVersion:
    return candidate.version<|MERGE_RESOLUTION|>--- conflicted
+++ resolved
@@ -73,23 +73,12 @@
         # Use pip's parser for pip.conf management and defaults.
         # General options (find_links, index_url, extra_index_url, trusted_host,
         # and pre) are deferred to pip.
-<<<<<<< HEAD
-        self.command = create_command("install")
+        self.command: InstallCommand = create_command("install")
         self.options, _ = self.command.parse_args(pip_args)
         if self.options.cache_dir:
             self.options.cache_dir = normalize_path(self.options.cache_dir)
 
-        self.options.require_hashes = False
-        self.options.ignore_dependencies = False
-
-        self.session = self.command._build_session(self.options)
-        self.finder = self.command._build_package_finder(
-            options=self.options, session=self.session
-=======
-        self.command: InstallCommand = create_command("install")
-        extra_pip_args = ["--use-deprecated", "legacy-resolver"]
-
-        options, _ = self.command.parse_args(pip_args + extra_pip_args)
+        options, _ = self.command.parse_args(pip_args)
         if options.cache_dir:
             options.cache_dir = normalize_path(options.cache_dir)
         options.require_hashes = False
@@ -99,7 +88,6 @@
         self._session = self.command._build_session(options)
         self._finder = self.command._build_package_finder(
             options=options, session=self.session
->>>>>>> 39f75196
         )
 
         # Caches
