import os
import shlex
import sys
import tempfile
from typing import IO, Any, BinaryIO, List, Optional, Tuple, Union, cast

import click
from click.utils import LazyFile, safecall
from pep517 import meta
from pip._internal.commands import create_command
from pip._internal.req import InstallRequirement
from pip._internal.req.constructors import install_req_from_line
from pip._internal.utils.misc import redact_auth_from_url

from .._compat import IS_CLICK_VER_8_PLUS, parse_requirements
from ..cache import DependencyCache
from ..exceptions import PipToolsError
from ..locations import CACHE_DIR
from ..logging import log
from ..repositories import LocalRequirementsRepository, PyPIRepository
from ..repositories.base import BaseRepository
from ..resolver import Resolver
from ..utils import (
    UNSAFE_PACKAGES,
    dedup,
    drop_extras,
    is_pinned_requirement,
    key_from_ireq,
)
from ..writer import OutputWriter

DEFAULT_REQUIREMENTS_FILE = "requirements.in"
DEFAULT_REQUIREMENTS_OUTPUT_FILE = "requirements.txt"
METADATA_FILENAMES = frozenset({"setup.py", "setup.cfg", "pyproject.toml"})

# TODO: drop click 7 and remove this block, pass directly to version_option
version_option_kwargs = {"package_name": "pip-tools"} if IS_CLICK_VER_8_PLUS else {}


def _get_default_option(option_name: str) -> Any:
    """
    Get default value of the pip's option (including option from pip.conf)
    by a given option name.
    """
    install_command = create_command("install")
    default_values = install_command.parser.get_default_values()
    return getattr(default_values, option_name)


@click.command(context_settings={"help_option_names": ("-h", "--help")})
@click.version_option(**version_option_kwargs)
@click.pass_context
@click.option("-v", "--verbose", count=True, help="Show more output")
@click.option("-q", "--quiet", count=True, help="Give less output")
@click.option(
    "-n",
    "--dry-run",
    is_flag=True,
    help="Only show what would happen, don't change anything",
)
@click.option(
    "-p",
    "--pre",
    is_flag=True,
    default=None,
    help="Allow resolving to prereleases (default is not)",
)
@click.option(
    "-r",
    "--rebuild",
    is_flag=True,
    help="Clear any caches upfront, rebuild from scratch",
)
@click.option(
    "--extra",
    "extras",
    multiple=True,
    help="Names of extras_require to install",
)
@click.option(
    "-f",
    "--find-links",
    multiple=True,
    help="Look for archives in this directory or on this HTML page",
)
@click.option(
    "-i",
    "--index-url",
    help="Change index URL (defaults to {index_url})".format(
        index_url=redact_auth_from_url(_get_default_option("index_url"))
    ),
)
@click.option(
    "--extra-index-url", multiple=True, help="Add additional index URL to search"
)
@click.option("--cert", help="Path to alternate CA bundle.")
@click.option(
    "--client-cert",
    help="Path to SSL client certificate, a single file containing "
    "the private key and the certificate in PEM format.",
)
@click.option(
    "--trusted-host",
    multiple=True,
    help="Mark this host as trusted, even though it does not have "
    "valid or any HTTPS.",
)
@click.option(
    "--header/--no-header",
    is_flag=True,
    default=True,
    help="Add header to generated file",
)
@click.option(
    "--emit-trusted-host/--no-emit-trusted-host",
    is_flag=True,
    default=True,
    help="Add trusted host option to generated file",
)
@click.option(
    "--annotate/--no-annotate",
    is_flag=True,
    default=True,
    help="Annotate results, indicating where dependencies come from",
)
@click.option(
    "-U",
    "--upgrade",
    is_flag=True,
    default=False,
    help="Try to upgrade all dependencies to their latest versions",
)
@click.option(
    "-P",
    "--upgrade-package",
    "upgrade_packages",
    nargs=1,
    multiple=True,
    help="Specify particular packages to upgrade.",
)
@click.option(
    "-o",
    "--output-file",
    nargs=1,
    default=None,
    type=click.File("w+b", atomic=True, lazy=True),
    help=(
        "Output file name. Required if more than one input file is given. "
        "Will be derived from input file otherwise."
    ),
)
@click.option(
    "--allow-unsafe/--no-allow-unsafe",
    is_flag=True,
    default=False,
    help=(
        "Pin packages considered unsafe: {}.\n\n"
        "WARNING: Future versions of pip-tools will enable this behavior by default. "
        "Use --no-allow-unsafe to keep the old behavior. It is recommended to pass the "
        "--allow-unsafe now to adapt to the upcoming change.".format(
            ", ".join(sorted(UNSAFE_PACKAGES))
        )
    ),
)
@click.option(
    "--strip-extras",
    is_flag=True,
    default=False,
    help="Assure output file is constraints compatible, avoiding use of extras.",
)
@click.option(
    "--generate-hashes",
    is_flag=True,
    default=False,
    help="Generate pip 8 style hashes in the resulting requirements file.",
)
@click.option(
    "--reuse-hashes/--no-reuse-hashes",
    is_flag=True,
    default=True,
    help=(
        "Improve the speed of --generate-hashes by reusing the hashes from an "
        "existing output file."
    ),
)
@click.option(
    "--max-rounds",
    default=10,
    help="Maximum number of rounds before resolving the requirements aborts.",
)
@click.argument("src_files", nargs=-1, type=click.Path(exists=True, allow_dash=True))
@click.option(
    "--build-isolation/--no-build-isolation",
    is_flag=True,
    default=True,
    help="Enable isolation when building a modern source distribution. "
    "Build dependencies specified by PEP 518 must be already installed "
    "if build isolation is disabled.",
)
@click.option(
    "--emit-find-links/--no-emit-find-links",
    is_flag=True,
    default=True,
    help="Add the find-links option to generated file",
)
@click.option(
    "--cache-dir",
    help="Store the cache data in DIRECTORY.",
    default=CACHE_DIR,
    envvar="PIP_TOOLS_CACHE_DIR",
    show_default=True,
    show_envvar=True,
    type=click.Path(file_okay=False, writable=True),
)
<<<<<<< HEAD
@click.option("--pip-args", help="Arguments to pass directly to the pip command.")
@click.option(
    "--emit-options/--no-emit-options",
    is_flag=True,
    default=True,
    help="Add options to generated file",
)
def cli(
    ctx,
    verbose,
    quiet,
    dry_run,
    pre,
    rebuild,
    find_links,
    index_url,
    extra_index_url,
    cert,
    client_cert,
    trusted_host,
    header,
    index,
    emit_trusted_host,
    annotate,
    upgrade,
    upgrade_packages,
    output_file,
    allow_unsafe,
    generate_hashes,
    src_files,
    max_rounds,
    build_isolation,
    emit_find_links,
    cache_dir,
    pip_args,
    emit_options,
):
=======
@click.option(
    "--pip-args", "pip_args_str", help="Arguments to pass directly to the pip command."
)
@click.option(
    "--emit-index-url/--no-emit-index-url",
    is_flag=True,
    default=True,
    help="Add index URL to generated file",
)
def cli(
    ctx: click.Context,
    verbose: int,
    quiet: int,
    dry_run: bool,
    pre: bool,
    rebuild: bool,
    extras: Tuple[str, ...],
    find_links: Tuple[str, ...],
    index_url: str,
    extra_index_url: Tuple[str, ...],
    cert: Optional[str],
    client_cert: Optional[str],
    trusted_host: Tuple[str, ...],
    header: bool,
    emit_trusted_host: bool,
    annotate: bool,
    upgrade: bool,
    upgrade_packages: Tuple[str, ...],
    output_file: Union[LazyFile, IO[Any], None],
    allow_unsafe: bool,
    strip_extras: bool,
    generate_hashes: bool,
    reuse_hashes: bool,
    src_files: Tuple[str, ...],
    max_rounds: int,
    build_isolation: bool,
    emit_find_links: bool,
    cache_dir: str,
    pip_args_str: Optional[str],
    emit_index_url: bool,
) -> None:
>>>>>>> cb53648f
    """Compiles requirements.txt from requirements.in specs."""
    log.verbosity = verbose - quiet

    if len(src_files) == 0:
        if os.path.exists(DEFAULT_REQUIREMENTS_FILE):
            src_files = (DEFAULT_REQUIREMENTS_FILE,)
        elif os.path.exists("setup.py"):
            src_files = ("setup.py",)
        else:
            raise click.BadParameter(
                (
                    "If you do not specify an input file, "
                    "the default is {} or setup.py"
                ).format(DEFAULT_REQUIREMENTS_FILE)
            )

    if not output_file:
        # An output file must be provided for stdin
        if src_files == ("-",):
            raise click.BadParameter("--output-file is required if input is from stdin")
        # Use default requirements output file if there is a setup.py the source file
        elif os.path.basename(src_files[0]) in METADATA_FILENAMES:
            file_name = os.path.join(
                os.path.dirname(src_files[0]), DEFAULT_REQUIREMENTS_OUTPUT_FILE
            )
        # An output file must be provided if there are multiple source files
        elif len(src_files) > 1:
            raise click.BadParameter(
                "--output-file is required if two or more input files are given."
            )
        # Otherwise derive the output file from the source file
        else:
            base_name = src_files[0].rsplit(".", 1)[0]
            file_name = base_name + ".txt"

        output_file = click.open_file(file_name, "w+b", atomic=True, lazy=True)

        # Close the file at the end of the context execution
        assert output_file is not None
        # only LazyFile has close_intelligently, newer IO[Any] does not
        if isinstance(output_file, LazyFile):  # pragma: no cover
            ctx.call_on_close(safecall(output_file.close_intelligently))

    ###
    # Setup
    ###

    right_args = shlex.split(pip_args_str or "")
    pip_args = []
    for link in find_links:
        pip_args.extend(["-f", link])
    if index_url:
        pip_args.extend(["-i", index_url])
    for extra_index in extra_index_url:
        pip_args.extend(["--extra-index-url", extra_index])
    if cert:
        pip_args.extend(["--cert", cert])
    if client_cert:
        pip_args.extend(["--client-cert", client_cert])
    if pre:
        pip_args.extend(["--pre"])
    for host in trusted_host:
        pip_args.extend(["--trusted-host", host])

    if not build_isolation:
        pip_args.append("--no-build-isolation")
    pip_args.extend(right_args)

    repository: BaseRepository
    repository = PyPIRepository(pip_args, cache_dir=cache_dir)

    # Parse all constraints coming from --upgrade-package/-P
    upgrade_reqs_gen = (install_req_from_line(pkg) for pkg in upgrade_packages)
    upgrade_install_reqs = {
        key_from_ireq(install_req): install_req for install_req in upgrade_reqs_gen
    }

    existing_pins_to_upgrade = set()

    # Proxy with a LocalRequirementsRepository if --upgrade is not specified
    # (= default invocation)
    if not upgrade and os.path.exists(output_file.name):
        # Use a temporary repository to ensure outdated(removed) options from
        # existing requirements.txt wouldn't get into the current repository.
        tmp_repository = PyPIRepository(pip_args, cache_dir=cache_dir)
        ireqs = parse_requirements(
            output_file.name,
            finder=tmp_repository.finder,
            session=tmp_repository.session,
            options=tmp_repository.options,
        )

        # Exclude packages from --upgrade-package/-P from the existing
        # constraints, and separately gather pins to be upgraded
        existing_pins = {}
        for ireq in filter(is_pinned_requirement, ireqs):
            key = key_from_ireq(ireq)
            if key in upgrade_install_reqs:
                existing_pins_to_upgrade.add(key)
            else:
                existing_pins[key] = ireq
        repository = LocalRequirementsRepository(
            existing_pins, repository, reuse_hashes=reuse_hashes
        )

    ###
    # Parsing/collecting initial requirements
    ###

    constraints: List[InstallRequirement] = []
    setup_file_found = False
    for src_file in src_files:
        is_setup_file = os.path.basename(src_file) in METADATA_FILENAMES
        if src_file == "-":
            # pip requires filenames and not files. Since we want to support
            # piping from stdin, we need to briefly save the input from stdin
            # to a temporary file and have pip read that.  also used for
            # reading requirements from install_requires in setup.py.
            tmpfile = tempfile.NamedTemporaryFile(mode="wt", delete=False)
            tmpfile.write(sys.stdin.read())
            comes_from = "-r -"
            tmpfile.flush()
            reqs = list(
                parse_requirements(
                    tmpfile.name,
                    finder=repository.finder,
                    session=repository.session,
                    options=repository.options,
                )
            )
            for req in reqs:
                req.comes_from = comes_from
            constraints.extend(reqs)
        elif is_setup_file:
            setup_file_found = True
            dist = meta.load(os.path.dirname(os.path.abspath(src_file)))
            comes_from = f"{dist.metadata.get_all('Name')[0]} ({src_file})"
            constraints.extend(
                [
                    install_req_from_line(req, comes_from=comes_from)
                    for req in dist.requires or []
                ]
            )
        else:
            constraints.extend(
                parse_requirements(
                    src_file,
                    finder=repository.finder,
                    session=repository.session,
                    options=repository.options,
                )
            )

    if extras and not setup_file_found:
        msg = "--extra has effect only with setup.py and PEP-517 input formats"
        raise click.BadParameter(msg)

    primary_packages = {
        key_from_ireq(ireq) for ireq in constraints if not ireq.constraint
    }

    allowed_upgrades = primary_packages | existing_pins_to_upgrade
    constraints.extend(
        ireq for key, ireq in upgrade_install_reqs.items() if key in allowed_upgrades
    )

    constraints = [req for req in constraints if req.match_markers(extras)]
    for req in constraints:
        drop_extras(req)

    log.debug("Using indexes:")
    with log.indentation():
        for index_url in dedup(repository.finder.index_urls):
            log.debug(redact_auth_from_url(index_url))

    if repository.finder.find_links:
        log.debug("")
        log.debug("Using links:")
        with log.indentation():
            for find_link in dedup(repository.finder.find_links):
                log.debug(redact_auth_from_url(find_link))

    try:
        resolver = Resolver(
            constraints,
            repository,
            prereleases=repository.finder.allow_all_prereleases or pre,
            cache=DependencyCache(cache_dir),
            clear_caches=rebuild,
            allow_unsafe=allow_unsafe,
        )
        results = resolver.resolve(max_rounds=max_rounds)
        hashes = resolver.resolve_hashes(results) if generate_hashes else None
    except PipToolsError as e:
        log.error(str(e))
        sys.exit(2)

    log.debug("")

    ##
    # Output
    ##

    writer = OutputWriter(
        cast(BinaryIO, output_file),
        click_ctx=ctx,
        dry_run=dry_run,
        emit_header=header,
        emit_index_url=emit_index_url,
        emit_trusted_host=emit_trusted_host,
        annotate=annotate,
        strip_extras=strip_extras,
        generate_hashes=generate_hashes,
        default_index_url=repository.DEFAULT_INDEX_URL,
        index_urls=repository.finder.index_urls,
        trusted_hosts=repository.finder.trusted_hosts,
        format_control=repository.finder.format_control,
        allow_unsafe=allow_unsafe,
        find_links=repository.finder.find_links,
        emit_find_links=emit_find_links,
        emit_options=emit_options,
    )
    writer.write(
        results=results,
        unsafe_requirements=resolver.unsafe_constraints,
        markers={
            key_from_ireq(ireq): ireq.markers for ireq in constraints if ireq.markers
        },
        hashes=hashes,
    )

    if dry_run:
        log.info("Dry-run, so nothing updated.")<|MERGE_RESOLUTION|>--- conflicted
+++ resolved
@@ -212,53 +212,20 @@
     show_envvar=True,
     type=click.Path(file_okay=False, writable=True),
 )
-<<<<<<< HEAD
-@click.option("--pip-args", help="Arguments to pass directly to the pip command.")
+@click.option(
+    "--pip-args", "pip_args_str", help="Arguments to pass directly to the pip command."
+)
+@click.option(
+    "--emit-index-url/--no-emit-index-url",
+    is_flag=True,
+    default=True,
+    help="Add index URL to generated file",
+)
 @click.option(
     "--emit-options/--no-emit-options",
     is_flag=True,
     default=True,
     help="Add options to generated file",
-)
-def cli(
-    ctx,
-    verbose,
-    quiet,
-    dry_run,
-    pre,
-    rebuild,
-    find_links,
-    index_url,
-    extra_index_url,
-    cert,
-    client_cert,
-    trusted_host,
-    header,
-    index,
-    emit_trusted_host,
-    annotate,
-    upgrade,
-    upgrade_packages,
-    output_file,
-    allow_unsafe,
-    generate_hashes,
-    src_files,
-    max_rounds,
-    build_isolation,
-    emit_find_links,
-    cache_dir,
-    pip_args,
-    emit_options,
-):
-=======
-@click.option(
-    "--pip-args", "pip_args_str", help="Arguments to pass directly to the pip command."
-)
-@click.option(
-    "--emit-index-url/--no-emit-index-url",
-    is_flag=True,
-    default=True,
-    help="Add index URL to generated file",
 )
 def cli(
     ctx: click.Context,
@@ -291,8 +258,8 @@
     cache_dir: str,
     pip_args_str: Optional[str],
     emit_index_url: bool,
+    emit_options: bool,
 ) -> None:
->>>>>>> cb53648f
     """Compiles requirements.txt from requirements.in specs."""
     log.verbosity = verbose - quiet
 
