--- conflicted
+++ resolved
@@ -217,7 +217,9 @@
     "--pip-args", "pip_args_str", help="Arguments to pass directly to the pip command."
 )
 @click.option(
-    "--new-resolver/--no-new-resolver", is_flag=True, default=True,
+    "--new-resolver/--no-new-resolver",
+    is_flag=True,
+    default=True,
 )
 @click.option(
     "--emit-index-url/--no-emit-index-url",
@@ -232,39 +234,6 @@
     help="Add options to generated file",
 )
 def cli(
-<<<<<<< HEAD
-    ctx,
-    verbose,
-    quiet,
-    dry_run,
-    pre,
-    rebuild,
-    find_links,
-    index_url,
-    extra_index_url,
-    cert,
-    client_cert,
-    trusted_host,
-    header,
-    index,
-    emit_trusted_host,
-    annotate,
-    upgrade,
-    upgrade_packages,
-    output_file,
-    allow_unsafe,
-    generate_hashes,
-    reuse_hashes,
-    src_files,
-    max_rounds,
-    build_isolation,
-    emit_find_links,
-    cache_dir,
-    pip_args,
-    new_resolver,
-    emit_index_url,
-):
-=======
     ctx: click.Context,
     verbose: int,
     quiet: int,
@@ -294,10 +263,10 @@
     emit_find_links: bool,
     cache_dir: str,
     pip_args_str: Optional[str],
+    new_resolver,
     emit_index_url: bool,
     emit_options: bool,
 ) -> None:
->>>>>>> 39f75196
     """Compiles requirements.txt from requirements.in specs."""
     log.verbosity = verbose - quiet
 
