--- conflicted
+++ resolved
@@ -237,11 +237,8 @@
         (["--no-emit-index-url"], "pip-compile --no-emit-index-url"),
         (["--no-emit-trusted-host"], "pip-compile --no-emit-trusted-host"),
         (["--no-annotate"], "pip-compile --no-annotate"),
-<<<<<<< HEAD
+        (["--no-allow-unsafe"], "pip-compile"),
         (["--no-emit-options"], "pip-compile --no-emit-options"),
-=======
-        (["--no-allow-unsafe"], "pip-compile"),
->>>>>>> cb53648f
         # Check that default values will be removed from the command
         (["--emit-trusted-host"], "pip-compile"),
         (["--emit-options"], "pip-compile"),
